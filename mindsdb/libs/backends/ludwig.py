from mindsdb.libs.constants.mindsdb import *
from mindsdb.config import *
from mindsdb.libs.helpers.general_helpers import disable_ludwig_output

from dateutil.parser import parse as parse_datetime
from scipy.misc import imread
import os, sys

from ludwig import LudwigModel
import pandas as pd

# @TODO: Define generci interface, similar to 'base_module' in the phases
class LudwigBackend():

    def __init__(self, transaction):
        self.transaction = transaction

    def _translate_df_to_timeseries_format(self, df, model_definition, timeseries_cols, mode='predict'):
        timeseries_col_name = timeseries_cols[0]

        previous_predict_col_names = []
        predict_col_names = []
        for feature_def in model_definition['output_features']:
            if mode == 'train':
                predict_col_names.append(feature_def['name'])
            else:
                predict_col_names = []
            previous_predict_col_name = 'previous_' + feature_def['name']

            previous_predict_col_already_in = False

            for definition in model_definition['input_features']:
                if definition['name'] == previous_predict_col_name:
                     previous_predict_col_already_in = True

            if not previous_predict_col_already_in:
                model_definition['input_features'].append({
                    'name': previous_predict_col_name
                    ,'type': 'sequence'
                })

        other_col_names = []
        for feature_def in model_definition['input_features']:
            if feature_def['name'] not in self.transaction.lmd.model_group_by and feature_def['name'] not in previous_predict_col_names:
                feature_def['type'] = 'sequence'
                if feature_def['name'] not in timeseries_cols:
                    other_col_names.append(feature_def['name'])


            previous_predict_col_names.append(previous_predict_col_name)

        new_cols = {}
        for col in [*other_col_names,*previous_predict_col_names,timeseries_col_name,*predict_col_names,*self.transaction.lmd.model_group_by]:
            new_cols[col] = []

        nr_ele = len(df[timeseries_col_name])

        if self.transaction.lmd.window_size_seconds is not None:
            window_size_seconds = self.transaction.lmd.window_size_seconds
            i = 0
            while i < nr_ele:
                current_window = 0
                new_row = {}

                timeseries_row = [df[timeseries_col_name][i]]

                for col in other_col_names:
                    new_row[col] = [df[col][i]]
                for col in previous_predict_col_names:
                    new_row[col] = []
                for col in predict_col_names:
                    new_row[col] = df[col][i]
                for col in self.transaction.lmd.model_group_by:
                    new_row[col] = df[col][i]

                inverted_index_range = list(range(i))
                inverted_index_range.reverse()
                ii = 0
                for ii in inverted_index_range:
                    if window_size_seconds < current_window + (timeseries_row[-1] - df[timeseries_col_name][ii]):
                        break
                    current_window += (timeseries_row[-1] - df[timeseries_col_name][ii])
                    timeseries_row.append(df[timeseries_col_name][ii])

                    for col in other_col_names:
                        new_row[col].append(df[col][ii])
                    for col in previous_predict_col_names:
                        try:
                            new_row[col].append(df[col.replace('previous_', '')][ii])
                        except:
                            try:
                                new_row[col].append(df[col][ii])
                            except:
                                self.transaction.log.warning('Missing previous predicted values for output column: {}, these should be included in your input under the name: {}'.format(col.replace('previous_', ''), col))

                if mode == 'train':
                    i = max(i + 1, (i + round((i - ii)/2)))
                else:
                    i = i + 1

                new_row[timeseries_col_name] = timeseries_row

                for col in new_row:
                    if col not in predict_col_names and col not in self.transaction.lmd.model_group_by:
                        new_row[col].reverse()
                    new_cols[col].append(new_row[col])
        else:
            window_size_samples = self.transaction.lmd.window_size_samples
            i = 0
            while i < nr_ele:
                new_row = {}

                timeseries_row = [df[timeseries_col_name][i]]

                for col in other_col_names:
                    new_row[col] = [df[col][i]]
                for col in previous_predict_col_names:
                    new_row[col] = []
                for col in predict_col_names:
                    new_row[col] = df[col][i]
                for col in self.transaction.lmd.model_group_by:
                    new_row[col] = df[col][i]

                inverted_index_range = list(range(i))
                inverted_index_range.reverse()
                ii = 0
                for ii in inverted_index_range:
                    if (i - ii) > window_size_samples:
                        break
                    timeseries_row.append(df[timeseries_col_name][ii])

                    for col in other_col_names:
                        new_row[col].append(df[col][ii])
                    for col in previous_predict_col_names:
                        try:
                            new_row[col].append(df[col.replace('previous_', '')][ii])
                        except:
                            try:
                                new_row[col].append(df[col][ii])
                            except:
                                self.transaction.log.warning('Missing previous predicted values for output column: {}, these should be included in your input under the name: {}'.format(col.replace('previous_', ''), col))

                if mode == 'train':
                    i = max(i + 1, (i + round((i - ii)/2)))
                else:
                    i = i + 1

                new_row[timeseries_col_name] = timeseries_row

                for col in new_row:
                    if col not in predict_col_names and col not in self.transaction.lmd.model_group_by:
                        new_row[col].reverse()
                    new_cols[col].append(new_row[col])

        new_df = pd.DataFrame(data=new_cols)
        df = new_df
        return df, model_definition

    def _create_ludwig_dataframe(self, mode):
        if mode == 'train':
            indexes = self.transaction.input_data.train_indexes[KEY_NO_GROUP_BY]
            columns = [[col, col_ind] for col_ind, col in enumerate(self.transaction.lmd.columns)]
        elif mode == 'predict':
            indexes = self.transaction.input_data.all_indexes[KEY_NO_GROUP_BY]
            columns = [[col, col_ind] for col_ind, col in enumerate(self.transaction.lmd.columns) if col not in self.transaction.lmd.predict_columns]
        elif mode == 'validate':
            indexes = self.transaction.input_data.validation_indexes[KEY_NO_GROUP_BY]
            columns = [[col, col_ind] for col_ind, col in enumerate(self.transaction.lmd.columns)]  #if col not in self.transaction.lmd.predict_columns]
        elif mode == 'test':
            indexes = self.transaction.input_data.test_indexes[KEY_NO_GROUP_BY]
            columns = [[col, col_ind] for col_ind, col in enumerate(self.transaction.lmd.columns)] #if col not in self.transaction.lmd.predict_columns]
        else:
            raise Exception(f'Unknown mode specified: "{mode}"')
        model_definition = {'input_features': [], 'output_features': []}
        data = {}

        if self.transaction.lmd.model_order_by is None:
            timeseries_cols = []
        else:
            timeseries_cols = list(map(lambda x: x[0], self.transaction.lmd.model_order_by))

        for ele in columns:
            col = ele[0]
            col_ind = ele[1]
            data[col] = []

            col_stats = self.transaction.lmd.column_stats[col]
            data_subtype = col_stats['data_subtype']

            ludwig_dtype = None
            encoder = None
            cell_type = None
            in_memory = None
            height = None
            width = None

            if col in timeseries_cols:
                encoder = 'rnn'
                cell_type = 'gru_cudnn'
                ludwig_dtype = 'order_by_col'

            if data_subtype in DATA_SUBTYPES.ARRAY:
                encoder = 'rnn'
                cell_type = 'gru_cudnn'
                ludwig_dtype = 'sequence'

            elif data_subtype in (DATA_SUBTYPES.INT, DATA_SUBTYPES.FLOAT):
                ludwig_dtype = 'numerical'

            elif data_subtype in (DATA_SUBTYPES.BINARY):
                ludwig_dtype = 'category'

            elif data_subtype in (DATA_SUBTYPES.DATE):
                if col not in self.transaction.lmd.predict_columns:
                    ludwig_dtype = 'date'
                else:
                    ludwig_dtype = 'category'

            elif data_subtype in (DATA_SUBTYPES.TIMESTAMP):
                ludwig_dtype = 'numerical'

            elif data_subtype in (DATA_SUBTYPES.SINGLE, DATA_SUBTYPES.MULTIPLE):
                ludwig_dtype = 'category'

            elif data_subtype in (DATA_SUBTYPES.IMAGE):
                ludwig_dtype = 'image'
                encoder = 'stacked_cnn'
                in_memory = True
                height = 256
                width = 256

            elif data_subtype in (DATA_SUBTYPES.TEXT):
                ludwig_dtype = 'text'

            else:
                # @TODO Maybe regress to some other similar subtype or use the principal data type for certain values
                self.transaction.log.error(f'The Ludwig backend doesn\'t support the "{data_subtype}" data type !')
                estr = f'Data subtype "{data_subtype}" no supported by Ludwig model backend'
                raise Exception(estr)

            custom_logic_continue = False

            for row_ind in indexes:
                if ludwig_dtype == 'order_by_col':
                    ts_data_point = self.transaction.input_data.data_array[row_ind][col_ind]

                    try:
                        ts_data_point = float(ts_data_point)
                    except:
                        ts_data_point = parse_datetime(ts_data_point).timestamp()
                    data[col].append(ts_data_point)

                elif ludwig_dtype == 'sequence':
                    arr_str = self.transaction.input_data.data_array[row_ind][col_ind]
                    arr = list(map(float,arr_str.rstrip(']').lstrip('[').split(self.transaction.lmd.column_stats[col]['separator'])))
                    data[col].append(arr)

                # Date isn't supported yet, so we hack around it
                elif ludwig_dtype == 'date':
                    if col in data:
                        data.pop(col)
                        data[col + '_year'] = []
                        data[col + '_month'] = []
                        data[col + '_day'] = []

                        model_definition['input_features'].append({
                            'name': col + '_year'
                            ,'type': 'numerical'
                        })
                        model_definition['input_features'].append({
                            'name': col + '_month'
                            ,'type': 'numerical'
                        })
                        model_definition['input_features'].append({
                            'name': col + '_day'
                            ,'type': 'numerical'
                        })

                    date = parse_datetime(self.transaction.input_data.data_array[row_ind][col_ind])

                    data[col + '_year'].append(date.year)
                    data[col + '_month'].append(date.month)
                    data[col + '_day'].append(date.day)

                    custom_logic_continue = True

                elif data_subtype in (DATA_SUBTYPES.TIMESTAMP):
                    unix_ts = parse_datetime(self.transaction.input_data.data_array[row_ind][col_ind]).timestamp()
                    data[col].append(unix_ts)

                elif data_subtype in (DATA_SUBTYPES.FLOAT):
                    if type(self.transaction.input_data.data_array[row_ind][col_ind]) == str:
                        data[col].append(float(str(self.transaction.input_data.data_array[row_ind][col_ind]).replace(',','.')))
                    else:
                        data[col].append(self.transaction.input_data.data_array[row_ind][col_ind])

                elif data_subtype in (DATA_SUBTYPES.INT):
                    if type(self.transaction.input_data.data_array[row_ind][col_ind]) == str:
                        data[col].append(round(float(str(self.transaction.input_data.data_array[row_ind][col_ind]).replace(',','.'))))
                    else:
                        data[col].append(self.transaction.input_data.data_array[row_ind][col_ind])

                else:
                    data[col].append(self.transaction.input_data.data_array[row_ind][col_ind])

            if custom_logic_continue:
                continue

            if col not in self.transaction.lmd.predict_columns:
                input_def = {
                    'name': col
                    ,'type': ludwig_dtype
                }
                if encoder is not None:
                    input_def['encoder'] = encoder
                if cell_type is not None:
                    input_def['cell_type'] = cell_type
                if in_memory is not None:
                    input_def['in_memory'] = in_memory

                if height is not None and width is not None:
                    input_def['height'] = height
                    input_def['width'] = width
                    input_def['resize_image'] = True
                    input_def['resize_method'] = 'crop_or_pad'
                    model_definition['preprocessing'] = {
                        'image': {
                            'height': height
                            ,'width': width
                            ,'resize_image': True
                            ,'resize_method': 'crop_or_pad'
                        }
                    }

                model_definition['input_features'].append(input_def)
            else:
                output_def = {
                    'name': col
                    ,'type': ludwig_dtype
                }
                model_definition['output_features'].append(output_def)

        df = pd.DataFrame(data=data)
        if len(timeseries_cols) > 0:
            df.sort_values(timeseries_cols)

        return df, model_definition

    def train(self):
        training_dataframe, model_definition = self._create_ludwig_dataframe('train')
        if self.transaction.lmd.model_order_by is None:
            timeseries_cols = []
        else:
            timeseries_cols = list(map(lambda x: x[0], self.transaction.lmd.model_order_by))

        if len(timeseries_cols) > 0:
            training_dataframe, model_definition =  self._translate_df_to_timeseries_format(training_dataframe, model_definition, timeseries_cols, 'train')

        with disable_ludwig_output():
            model = LudwigModel(model_definition)

<<<<<<< HEAD
        # Figure out how to pass `model_load_path`
        train_stats = model.train(data_df=training_dataframe, model_name=self.transaction.lmd.model_name)

        #model.model.weights_save_path.rstrip('/model_weights_progress') + '/model'
        ludwig_model_savepath = Config.LOCALSTORE_PATH.rstrip('local_jsondb_store') + self.transaction.lmd.model_name
=======
            # Figure out how to pass `model_load_path`
            train_stats = model.train(data_df=training_dataframe, model_name=self.transaction.persistent_model_metadata.model_name)

            #model.model.weights_save_path.rstrip('/model_weights_progress') + '/model'
            ludwig_model_savepath = Config.LOCALSTORE_PATH.rstrip('local_jsondb_store') + self.transaction.persistent_model_metadata.model_name
>>>>>>> 8b1aafc0

            model.save(ludwig_model_savepath)
            model.close()

        self.transaction.lmd.ludwig_data = {'ludwig_save_path': ludwig_model_savepath, 'model_definition': model_definition}


    def predict(self, mode='predict', ignore_columns=[]):
        predict_dataframe, model_definition = self._create_ludwig_dataframe(mode)
        model_definition = self.transaction.lmd.ludwig_data['model_definition']

<<<<<<< HEAD
        model = LudwigModel.load(self.transaction.lmd.ludwig_data['ludwig_save_path'])

        if self.transaction.lmd.model_order_by is None:
=======
        if self.transaction.persistent_model_metadata.model_order_by is None:
>>>>>>> 8b1aafc0
            timeseries_cols = []
        else:
            timeseries_cols = list(map(lambda x: x[0], self.transaction.lmd.model_order_by))

        if len(timeseries_cols) > 0:
            predict_dataframe, model_definition =  self._translate_df_to_timeseries_format(predict_dataframe, model_definition, timeseries_cols)

        for ignore_col in ignore_columns:
            try:
                predict_dataframe[ignore_col] = [None] * len(predict_dataframe[ignore_col])
            except:
                for date_appendage in ['_year', '_month','_day']:
                    predict_dataframe[ignore_col + date_appendage] = [None] * len(predict_dataframe[ignore_col + date_appendage])

        with disable_ludwig_output():
            model = LudwigModel.load(self.transaction.persistent_model_metadata.ludwig_data['ludwig_save_path'])
            predictions = model.predict(data_df=predict_dataframe)

        for col_name in predictions:
            col_name_normalized = col_name.replace('_predictions', '')
            predictions = predictions.rename(columns = {col_name: col_name_normalized})

        return predictions<|MERGE_RESOLUTION|>--- conflicted
+++ resolved
@@ -359,19 +359,11 @@
         with disable_ludwig_output():
             model = LudwigModel(model_definition)
 
-<<<<<<< HEAD
         # Figure out how to pass `model_load_path`
         train_stats = model.train(data_df=training_dataframe, model_name=self.transaction.lmd.model_name)
 
         #model.model.weights_save_path.rstrip('/model_weights_progress') + '/model'
         ludwig_model_savepath = Config.LOCALSTORE_PATH.rstrip('local_jsondb_store') + self.transaction.lmd.model_name
-=======
-            # Figure out how to pass `model_load_path`
-            train_stats = model.train(data_df=training_dataframe, model_name=self.transaction.persistent_model_metadata.model_name)
-
-            #model.model.weights_save_path.rstrip('/model_weights_progress') + '/model'
-            ludwig_model_savepath = Config.LOCALSTORE_PATH.rstrip('local_jsondb_store') + self.transaction.persistent_model_metadata.model_name
->>>>>>> 8b1aafc0
 
             model.save(ludwig_model_savepath)
             model.close()
@@ -383,13 +375,9 @@
         predict_dataframe, model_definition = self._create_ludwig_dataframe(mode)
         model_definition = self.transaction.lmd.ludwig_data['model_definition']
 
-<<<<<<< HEAD
         model = LudwigModel.load(self.transaction.lmd.ludwig_data['ludwig_save_path'])
 
         if self.transaction.lmd.model_order_by is None:
-=======
-        if self.transaction.persistent_model_metadata.model_order_by is None:
->>>>>>> 8b1aafc0
             timeseries_cols = []
         else:
             timeseries_cols = list(map(lambda x: x[0], self.transaction.lmd.model_order_by))
