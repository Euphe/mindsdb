from mindsdb.libs.helpers.general_helpers import unpickle_obj
from mindsdb.libs.constants.mindsdb import *
from mindsdb.libs.helpers.general_helpers import *
from mindsdb.libs.data_types.transaction_data import TransactionData
from mindsdb.libs.data_types.transaction_output_data import PredictTransactionOutputData, TrainTransactionOutputData
from mindsdb.libs.data_types.mindsdb_logger import log
from mindsdb.libs.helpers.probabilistic_validator import ProbabilisticValidator
from mindsdb.config import CONFIG

import time
import _thread
import traceback
import importlib
import copy
import pickle
import datetime
import sys
from copy import deepcopy
import pandas as pd
import numpy as np

class Transaction:

    def __init__(self, session, light_transaction_metadata, heavy_transaction_metadata, logger =  log):
        """
        A transaction is the interface to start some MindsDB operation within a session

        :param session:
        :type session: utils.controllers.session_controller.SessionController
        :param transaction_type:
        :param transaction_metadata:
        :type transaction_metadata: dict
        :type heavy_transaction_metadata: dict
        """

        self.session = session
        self.lmd = light_transaction_metadata
        self.lmd['created_at'] = str(datetime.datetime.now())
        self.hmd = heavy_transaction_metadata

        # variables to de defined by setup
        self.error = None
        self.errorMsg = None

        self.input_data = TransactionData()
        self.output_data = TrainTransactionOutputData()

        # variables that can be persisted


        self.log = logger

        self.run()

    # @TODO Make it more generic, move to general helpers, use inside predictor instead of linline loading
    def load_metadata(self):
        try:
            import resource
            resource.setrlimit(resource.RLIMIT_STACK, [0x10000000, resource.RLIM_INFINITY])
            sys.setrecursionlimit(0x100000)
        except:
            pass


        fn = os.path.join(CONFIG.MINDSDB_STORAGE_PATH, self.lmd['name'] + '_light_model_metadata.pickle')
        try:
            with open(fn, 'rb') as fp:
                self.lmd = pickle.load(fp)
        except:
            self.log.error(f'Could not load mindsdb light metadata from the file: {fn}')

        fn = os.path.join(CONFIG.MINDSDB_STORAGE_PATH, self.hmd['name'] + '_heavy_model_metadata.pickle')
        try:
            with open(fn, 'rb') as fp:
                self.hmd = pickle.load(fp)
        except:
            self.log.error(f'Could not load mindsdb heavy metadata in the file: {fn}')

    # @TODO Make it more generic, move to general helpers
    def save_metadata(self):
        fn = os.path.join(CONFIG.MINDSDB_STORAGE_PATH, self.lmd['name'] + '_light_model_metadata.pickle')
        self.lmd['updated_at'] = str(datetime.datetime.now())
        try:
            with open(fn, 'wb') as fp:
                pickle.dump(self.lmd, fp,protocol=pickle.HIGHEST_PROTOCOL)
        except:
            self.log.error(f'Could not save mindsdb heavy metadata in the file: {fn}')

        fn = os.path.join(CONFIG.MINDSDB_STORAGE_PATH, self.hmd['name'] + '_heavy_model_metadata.pickle')
        save_hmd = {}
        null_out_fields = ['test_from_data', 'from_data']
        for k in null_out_fields:
            save_hmd[k] = None


        for k in self.hmd:
            if k not in null_out_fields:
                save_hmd[k] = self.hmd[k]
            if k == 'model_backend' and type(self.hmd['model_backend']) != type(str()):
                save_hmd[k] = None

        try:
            with open(fn, 'wb') as fp:
                # Don't save data for now
                pickle.dump(save_hmd, fp,protocol=pickle.HIGHEST_PROTOCOL)
        except:
            self.log.error(f'Could not save mindsdb light metadata in the file: {fn}')

    def _call_phase_module(self, clean_exit, module_name, **kwargs):
        """
        Loads the module and runs it

        :param module_name:
        :return:
        """

        self.lmd['is_active'] = True
        module_path = convert_cammelcase_to_snake_string(module_name)
        module_full_path = 'mindsdb.libs.phases.{module_path}.{module_path}'.format(module_path=module_path)
        try:
            main_module = importlib.import_module(module_full_path)
            module = getattr(main_module, module_name)
            return module(self.session, self)(**kwargs)
        except:
            error = 'Could not load module {module_name}'.format(module_name=module_name)
            self.log.error('Could not load module {module_name}'.format(module_name=module_name))
            self.log.error(traceback.format_exc())
            if clean_exit:
                sys.exit(1)
            else:
                raise ValueError(error)
                return None
        finally:
            self.lmd['is_active'] = False


    def _execute_analyze(self):
        self.lmd['current_phase'] = MODEL_STATUS_PREPARING
        self.save_metadata()

        self._call_phase_module(clean_exit=True, module_name='DataExtractor')
        self.save_metadata()

        self.lmd['current_phase'] = MODEL_STATUS_DATA_ANALYSIS
        self._call_phase_module(clean_exit=True, module_name='StatsGenerator', input_data=self.input_data, modify_light_metadata=True, hmd=self.hmd)
        self.save_metadata()

        self.lmd['current_phase'] = MODEL_STATUS_DONE
        self.save_metadata()
        return

    def _execute_learn(self):
        """
        :return:
        """
        try:
            self.lmd['current_phase'] = MODEL_STATUS_PREPARING
            self.save_metadata()

            self._call_phase_module(clean_exit=True, module_name='DataExtractor')
            self.save_metadata()

            self.lmd['current_phase'] = MODEL_STATUS_DATA_ANALYSIS
            if 'skip_stats_generation' in self.lmd and self.lmd['skip_stats_generation'] == True:
                self.load_metadata()
            else:
                self.save_metadata()
                self._call_phase_module(clean_exit=True, module_name='StatsGenerator', input_data=self.input_data, modify_light_metadata=True, hmd=self.hmd)
                self.save_metadata()

            self._call_phase_module(clean_exit=True, module_name='DataSplitter')

            self._call_phase_module(clean_exit=True, module_name='DataTransformer', input_data=self.input_data)
            self.lmd['current_phase'] = MODEL_STATUS_TRAINING
            self.save_metadata()
            self._call_phase_module(clean_exit=True, module_name='ModelInterface', mode='train')

            self.lmd['current_phase'] = MODEL_STATUS_ANALYZING
            self.save_metadata()
            self._call_phase_module(clean_exit=True, module_name='ModelAnalyzer')

            self.lmd['current_phase'] = MODEL_STATUS_TRAINED
            self.save_metadata()
            return

        except Exception as e:
            self.lmd['is_active'] = False
            self.lmd['current_phase'] = MODEL_STATUS_ERROR
            self.lmd['error_msg'] = traceback.print_exc()
            self.log.error(str(e))
            raise e


    def _execute_predict(self):
        """
        :return:
        """
        old_lmd = {}
        for k in self.lmd: old_lmd[k] = self.lmd[k]

        old_hmd = {}
        for k in self.hmd: old_hmd[k] = self.hmd[k]
        self.load_metadata()

        for k in old_lmd:
            if old_lmd[k] is not None:
                self.lmd[k] = old_lmd[k]
            else:
                if k not in self.lmd:
                    self.lmd[k] = None

        for k in old_hmd:
            if old_hmd[k] is not None:
                self.hmd[k] = old_hmd[k]
            else:
                if k not in self.hmd:
                    self.hmd[k] = None

        if self.lmd is None:
            self.log.error('No metadata found for this model')
            return

        self._call_phase_module(clean_exit=True, module_name='DataExtractor')

        if self.input_data.data_frame.shape[0] <= 0:
            self.log.error('No input data provided !')
            return
        if self.lmd['model_is_time_series']:
            self._call_phase_module(clean_exit=True, module_name='DataSplitter')

        # @TODO Maybe move to a separate "PredictionAnalysis" phase ?
        if self.lmd['run_confidence_variation_analysis']:
            nulled_out_data = []
            nulled_out_columns = []
            for column in self.input_data.columns:
                # Only adapted for a single `when`
                if self.input_data.data_frame.iloc[0][column] is not None:
                    nulled_out_data.append(self.input_data.data_frame.iloc[0].copy())
                    nulled_out_data[-1][column] = None
                    nulled_out_columns.append(column)

            nulled_out_data = pd.DataFrame(nulled_out_data)
            nulled_out_predictions = []

        for mode in ['predict', 'analyze_confidence']:
            if mode == 'analyze_confidence':
                if not self.lmd['run_confidence_variation_analysis']:
                    continue
                else:
                    self.input_data.data_frame = nulled_out_data

            self._call_phase_module(clean_exit=True, module_name='DataTransformer', input_data=self.input_data)

            self._call_phase_module(clean_exit=True, module_name='ModelInterface', mode='predict')

            output_data = {col: [] for col in self.lmd['columns']}
            evaluations = {}

            for column in self.input_data.columns:
                output_data[column] = list(self.input_data.data_frame[column])

            for predicted_col in self.lmd['predict_columns']:
                output_data[predicted_col] = list(self.hmd['predictions'][predicted_col])
                #output_data[f'{predicted_col}_selfaware_confidence'] = list(self.hmd['confidences'][predicted_col])

                probabilistic_validator = unpickle_obj(self.hmd['probabilistic_validators'][predicted_col])
                confidence_column_name = f'{predicted_col}_confidence'
                output_data[confidence_column_name] = [None] * len(output_data[predicted_col])
                evaluations[predicted_col] = [None] * len(output_data[predicted_col])

                for row_number, predicted_value in enumerate(output_data[predicted_col]):

                    # Compute the feature existance vector
                    input_columns = [col for col in self.input_data.columns if col not in self.lmd['predict_columns']]
                    features_existance_vector = [False if output_data[col][row_number] is None else True for col in input_columns if col not in self.lmd['columns_to_ignore']]

                    # Create the probabilsitic evaluation
                    prediction_evaluation = probabilistic_validator.evaluate_prediction_accuracy(features_existence=features_existance_vector, predicted_value=predicted_value, always_use_model_prediction=self.lmd['always_use_model_prediction'])

                    output_data[predicted_col][row_number] = prediction_evaluation.final_value
                    output_data[confidence_column_name][row_number] = prediction_evaluation.most_likely_probability
                    evaluations[predicted_col][row_number] = prediction_evaluation
<<<<<<< HEAD
=======

                if f'{predicted_col}_model_confidence' in output_data:
                    # Scale model confidence between the confidences of the probabilsitic validator
                    mc_arr = np.array(output_data[f'{predicted_col}_model_confidence'])

                    normalized_model_confidences = ( (mc_arr - np.min(mc_arr)) / (np.max(mc_arr) - np.min(mc_arr)) ) * (np.max(output_data[confidence_column_name]) - np.min(output_data[confidence_column_name])) + np.min(output_data[confidence_column_name])

                    # In case the model confidence is smaller than that yielded after scaling, use the model confidence directly, replaced negative numbers with zero confidence
                    for i in range(len(output_data[f'{predicted_col}_model_confidence'])):
                        if output_data[f'{predicted_col}_model_confidence'][i] < 0:
                            output_data[f'{predicted_col}_model_confidence'][i] = 0
                        output_data[f'{predicted_col}_model_confidence'][i] = min(output_data[f'{predicted_col}_model_confidence'][i],normalized_model_confidences[i])

>>>>>>> 2c7a8863
            if mode == 'predict':
                self.output_data = PredictTransactionOutputData(transaction=self, data=output_data, evaluations=evaluations)
            else:
                nulled_out_predictions.append(PredictTransactionOutputData(transaction=self, data=output_data, evaluations=evaluations))

        if self.lmd['run_confidence_variation_analysis']:
            input_confidence_arr = [{}]

            for predicted_col in self.lmd['predict_columns']:
                input_confidence_arr[0][predicted_col] = {'column_names': [], 'confidence_variation': []}
                actual_confidence = self.output_data[0].explain()[predicted_col][0]['confidence']
                for i in range(len(nulled_out_columns)):
                    nulled_confidence = nulled_out_predictions[0][i].explain()[predicted_col][0]['confidence']
                    nulled_col_name = nulled_out_columns[i]
                    confidence_variation = actual_confidence - nulled_confidence

                    input_confidence_arr[0][predicted_col]['column_names'].append(nulled_col_name)
                    input_confidence_arr[0][predicted_col]['confidence_variation'].append(confidence_variation)

                input_confidence_arr[0][predicted_col]['confidence_variation_score'] = list(np.interp(input_confidence_arr[0][predicted_col]['confidence_variation'], (np.min(input_confidence_arr[0][predicted_col]['confidence_variation']), np.max(input_confidence_arr[0][predicted_col]['confidence_variation'])), (-100, 100)))

            self.output_data.input_confidence_arr = input_confidence_arr

        return


    def run(self):
        """

        :return:
        """

        if self.lmd['type'] == TRANSACTION_BAD_QUERY:
            self.log.error(self.errorMsg)
            self.error = True
            return

        if self.lmd['type'] == TRANSACTION_LEARN:
            if CONFIG.EXEC_LEARN_IN_THREAD == False:
                self._execute_learn()
            else:
                _thread.start_new_thread(self._execute_learn, ())
            return

        if self.lmd['type'] == TRANSACTION_ANALYSE:
            self._execute_analyze()

        elif self.lmd['type'] == TRANSACTION_PREDICT:
            self._execute_predict()
        elif self.lmd['type'] == TRANSACTION_NORMAL_SELECT:
            self._execute_normal_select()<|MERGE_RESOLUTION|>--- conflicted
+++ resolved
@@ -280,8 +280,6 @@
                     output_data[predicted_col][row_number] = prediction_evaluation.final_value
                     output_data[confidence_column_name][row_number] = prediction_evaluation.most_likely_probability
                     evaluations[predicted_col][row_number] = prediction_evaluation
-<<<<<<< HEAD
-=======
 
                 if f'{predicted_col}_model_confidence' in output_data:
                     # Scale model confidence between the confidences of the probabilsitic validator
@@ -295,7 +293,6 @@
                             output_data[f'{predicted_col}_model_confidence'][i] = 0
                         output_data[f'{predicted_col}_model_confidence'][i] = min(output_data[f'{predicted_col}_model_confidence'][i],normalized_model_confidences[i])
 
->>>>>>> 2c7a8863
             if mode == 'predict':
                 self.output_data = PredictTransactionOutputData(transaction=self, data=output_data, evaluations=evaluations)
             else:
