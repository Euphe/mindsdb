from mindsdb.config import CONFIG
from mindsdb.libs.constants.mindsdb import *
from mindsdb.libs.phases.base_module import BaseModule
from mindsdb.libs.data_types.mindsdb_logger import log
from mindsdb.libs.helpers.text_helpers import hashtext
from mindsdb.external_libs.stats import calculate_sample_size

import random
import traceback
import pandas
import numpy as np


class DataExtractor(BaseModule):

    phase_name = PHASE_DATA_EXTRACTOR

    def _get_data_frame_from_when_conditions(self):
        """
        :return:
        """

<<<<<<< HEAD
        columns = self.transaction.lmd['columns']
        when_conditions = self.transaction.lmd['model_when_conditions']
=======
        columns = self.transaction.lmd.columns
        when_conditions = self.transaction.lmd.model_when_conditions
>>>>>>> da4fff19

        when_conditions_list = []
        # here we want to make a list of the type  ( ValueForField1, ValueForField2,..., ValueForFieldN ), ...
        for when_condition in when_conditions:
            cond_list = [None] * len(columns)  # empty list with blanks for values

            for condition_col in when_condition:
                col_index = columns.index(condition_col)
                cond_list[col_index] = when_condition[condition_col]

            when_conditions_list.append(cond_list)

        result = pandas.DataFrame(when_conditions_list, columns=columns)

        return result


    def _apply_sort_conditions_to_df(self, df):
        """

        :param df:
        :return:
        """

        # apply order by (group_by, order_by)
        if self.transaction.lmd['model_is_time_series']:
            asc_values = [order_tuple[ORDER_BY_KEYS.ASCENDING_VALUE] for order_tuple in self.transaction.lmd['model_order_by']]
            sort_by = [order_tuple[ORDER_BY_KEYS.COLUMN] for order_tuple in self.transaction.lmd['model_order_by']]

            if self.transaction.lmd['model_group_by']:
                sort_by = self.transaction.lmd['model_group_by'] + sort_by
                asc_values = [True for i in self.transaction.lmd['model_group_by']] + asc_values
            df = df.sort_values(sort_by, ascending=asc_values)

<<<<<<< HEAD
        elif self.transaction.lmd['type'] == TRANSACTION_LEARN:
=======
        elif self.transaction.lmd.type == TRANSACTION_LEARN:
>>>>>>> da4fff19
            # if its not a time series, randomize the input data and we are learning
            df = df.sample(frac=1)

        return df


    def _get_prepared_input_df(self):
        """

<<<<<<< HEAD
=======
        :param train_metadata:
        :type train_metadata: LightModelMetadata
>>>>>>> da4fff19
        :return:
        """
        df = None

        # if transaction metadata comes with some data as from_data create the data frame
<<<<<<< HEAD
        if self.transaction.hmd['from_data'] is not None:
            # make sure we build a dataframe that has all the columns we need
            df = self.transaction.hmd['from_data']
            df = df.where((pandas.notnull(df)), None)

        # if this is a predict statement, create use model_when_conditions to shape the dataframe
        if  self.transaction.lmd['type'] == TRANSACTION_PREDICT:
            if self.transaction.hmd['when_data'] is not None:
                df = self.transaction.hmd['when_data']
                df = df.where((pandas.notnull(df)), None)

            elif self.transaction.lmd['model_when_conditions'] is not None:
=======
        if self.transaction.lmd.from_data is not None:
            # make sure we build a dataframe that has all the columns we need
            df = self.transaction.lmd.from_data
            df = df.where((pandas.notnull(df)), None)

        # if this is a predict statement, create use model_when_conditions to shape the dataframe
        if  self.transaction.lmd.type == TRANSACTION_PREDICT:
            if self.transaction.lmd.when_data is not None:
                df = self.transaction.lmd.when_data
                df = df.where((pandas.notnull(df)), None)

            elif self.transaction.lmd.model_when_conditions is not None:
>>>>>>> da4fff19
                # if no data frame yet, make one
                df = self._get_data_frame_from_when_conditions()


        # if by now there is no DF, throw an error
        if df is None:
            error = 'Could not create a data frame for transaction'
            self.log.error(error)
            raise ValueError(error)
            return None

        df = self._apply_sort_conditions_to_df(df)
        g = df.columns.to_series().groupby(df.dtypes).groups

        if np.dtype('<M8[ns]') in g:
            for colname in g[np.dtype('<M8[ns]')]:
                df[colname] = df[colname].astype(str)
        return df


    def _validate_input_data_integrity(self):
        """

        :return:
        """



        if len(self.transaction.input_data.data_array) <= 0:
            error = 'Input Data has no rows, please verify from_data or when_conditions'
            self.log.error(error)
            raise ValueError(error)

        # make sure that the column we are trying to predict is on the input_data
        # else fail, because we cannot predict data we dont have

<<<<<<< HEAD
        #if self.transaction.lmd['model_is_time_series'] or self.transaction.lmd['type'] == TRANSACTION_LEARN:
        # ^ How did this even make sense before ? Why did it not crash tests ? Pressumably because the predict col was loaded into `input_data` as an empty col

        if self.transaction.lmd['type'] == TRANSACTION_LEARN:
            for col_target in self.transaction.lmd['predict_columns']:
=======
        #if self.transaction.lmd.model_is_time_series or self.transaction.lmd.type == TRANSACTION_LEARN:
        # ^ How did this even make sense before ? Why did it not crash tests ? Pressumably because the predict col was loaded into `input_data` as an empty col

        if self.transaction.lmd.type == TRANSACTION_LEARN:
            for col_target in self.transaction.lmd.predict_columns:
>>>>>>> da4fff19
                if col_target not in self.transaction.input_data.columns:
                    err = 'Trying to predict column {column} but column not in source data'.format(column=col_target)
                    self.log.error(err)
                    self.transaction.error = True
                    self.transaction.errorMsg = err
                    raise ValueError(err)
                    return


    def run(self):
<<<<<<< HEAD
        result = self._get_prepared_input_df()
=======
        result = self._get_prepared_input_df(self.transaction.lmd)
>>>>>>> da4fff19

        columns = list(result.columns.values)
        data_array = list(result.values.tolist())

        self.transaction.input_data.columns = columns
        self.transaction.input_data.data_array = data_array

        self._validate_input_data_integrity()

<<<<<<< HEAD
        is_time_series = self.transaction.lmd['model_is_time_series']
        group_by = self.transaction.lmd['model_group_by']
=======
        is_time_series = self.transaction.lmd.model_is_time_series
        group_by = self.transaction.lmd.model_group_by
>>>>>>> da4fff19

        # create a list of the column numbers (indexes) that make the group by, this is so that we can greate group by hashes for each row
        if len(group_by)>0:
            group_by_col_indexes = [columns.index(group_by_column) for group_by_column in group_by]

        # create all indexes by group by, that is all the rows that belong to each group by
        self.transaction.input_data.all_indexes[KEY_NO_GROUP_BY] = []
        self.transaction.input_data.train_indexes[KEY_NO_GROUP_BY] = []
        self.transaction.input_data.test_indexes[KEY_NO_GROUP_BY] = []
        self.transaction.input_data.validation_indexes[KEY_NO_GROUP_BY] = []
        for i, row in enumerate(self.transaction.input_data.data_array):

            if len(group_by) > 0:
                group_by_value = '_'.join([str(row[group_by_index]) for group_by_index in group_by_col_indexes])

                if group_by_value not in self.transaction.input_data.all_indexes:
                    self.transaction.input_data.all_indexes[group_by_value] = []

                self.transaction.input_data.all_indexes[group_by_value] += [i]

            self.transaction.input_data.all_indexes[KEY_NO_GROUP_BY] += [i]

        # move indexes to corresponding train, test, validation, etc and trim input data accordingly
        for key in self.transaction.input_data.all_indexes:
            if len(self.transaction.input_data.all_indexes) > 1 and key == KEY_NO_GROUP_BY:
                continue

            length = len(self.transaction.input_data.all_indexes[key])
<<<<<<< HEAD
            if self.transaction.lmd['type'] == TRANSACTION_LEARN:
                sample_size = int(calculate_sample_size(population_size=length,
                                                        margin_error=self.transaction.lmd['sample_margin_of_error'],
                                                        confidence_level=self.transaction.lmd['sample_confidence_level']))
=======
            if self.transaction.lmd.type == TRANSACTION_LEARN:
                sample_size = int(calculate_sample_size(population_size=length,
                                                        margin_error=self.transaction.lmd.sample_margin_of_error,
                                                        confidence_level=self.transaction.lmd.sample_confidence_level))
>>>>>>> da4fff19

                # this evals True if it should send the entire group data into test, train or validation as opposed to breaking the group into the subsets
                should_split_by_group = type(group_by) == list and len(group_by) > 0

                if should_split_by_group:
                    self.transaction.input_data.train_indexes[key] = self.transaction.input_data.all_indexes[key][0:round(length - length*CONFIG.TEST_TRAIN_RATIO)]
                    self.transaction.input_data.train_indexes[KEY_NO_GROUP_BY].extend(self.transaction.input_data.train_indexes[key])

                    self.transaction.input_data.test_indexes[key] = self.transaction.input_data.all_indexes[key][round(length - length*CONFIG.TEST_TRAIN_RATIO):int(round(length - length*CONFIG.TEST_TRAIN_RATIO) + round(length*CONFIG.TEST_TRAIN_RATIO/2))]
                    self.transaction.input_data.test_indexes[KEY_NO_GROUP_BY].extend(self.transaction.input_data.test_indexes[key])

                    self.transaction.input_data.validation_indexes[key] = self.transaction.input_data.all_indexes[key][(round(length - length*CONFIG.TEST_TRAIN_RATIO) + round(length*CONFIG.TEST_TRAIN_RATIO/2)):]
                    self.transaction.input_data.validation_indexes[KEY_NO_GROUP_BY].extend(self.transaction.input_data.validation_indexes[key])

                else:
                    # make sure that the last in the time series are also the subset used for test
                    train_window = (0,int(length*(1-2*CONFIG.TEST_TRAIN_RATIO)))
                    self.transaction.input_data.train_indexes[key] = self.transaction.input_data.all_indexes[key][train_window[0]:train_window[1]]
                    validation_window = (train_window[1],train_window[1] + int(length*CONFIG.TEST_TRAIN_RATIO))
                    test_window = (validation_window[1],length)
                    self.transaction.input_data.test_indexes[key] = self.transaction.input_data.all_indexes[key][test_window[0]:test_window[1]]
                    self.transaction.input_data.validation_indexes[key] = self.transaction.input_data.all_indexes[key][validation_window[0]:validation_window[1]]

        # log some stats
<<<<<<< HEAD
        if self.transaction.lmd['type'] == TRANSACTION_LEARN:
=======
        if self.transaction.lmd.type == TRANSACTION_LEARN:
>>>>>>> da4fff19

            total_rows_used_by_subset = {'train': 0, 'test': 0, 'validation': 0}
            average_number_of_rows_used_per_groupby = {'train': 0, 'test': 0, 'validation': 0}
            number_of_groups_per_subset = {'train': 0, 'test': 0, 'validation': 0}

            for group_key in total_rows_used_by_subset:
                pointer = getattr(self.transaction.input_data, group_key+'_indexes')
                total_rows_used_by_subset[group_key] = sum([len(pointer[key_i]) for key_i in pointer])
                number_of_groups_per_subset[group_key] = len(pointer)
                #average_number_of_rows_used_per_groupby[group_key] = total_rows_used_by_subset[group_key] / number_of_groups_per_subset[group_key]


            total_rows_used = sum(total_rows_used_by_subset.values())
            total_rows_in_input = len(self.transaction.input_data.data_array)
            total_number_of_groupby_groups = len(self.transaction.input_data.all_indexes)

            if total_rows_used != total_rows_in_input:
<<<<<<< HEAD
                self.log.info('You requested to sample with a *margin of error* of {sample_margin_of_error} and a *confidence level* of {sample_confidence_level}. Therefore:'.format(sample_confidence_level=self.transaction.lmd['sample_confidence_level'], sample_margin_of_error= self.transaction.lmd['sample_margin_of_error']))
=======
                self.log.info('You requested to sample with a *margin of error* of {sample_margin_of_error} and a *confidence level* of {sample_confidence_level}. Therefore:'.format(sample_confidence_level=self.transaction.lmd.sample_confidence_level, sample_margin_of_error= self.transaction.lmd.sample_margin_of_error))
>>>>>>> da4fff19
                self.log.info('Using a [Cochran\'s sample size calculator](https://www.statisticshowto.datasciencecentral.com/probability-and-statistics/find-sample-size/) we got the following sample sizes:')
                data = {
                    'total': [total_rows_in_input, 'Total number of rows in input'],
                    'subsets': [[total_rows_used, 'Total number of rows used']],
<<<<<<< HEAD
                    'label': 'Sample size for margin of error of ({sample_margin_of_error}) and a confidence level of ({sample_confidence_level})'.format(sample_confidence_level=self.transaction.lmd['sample_confidence_level'], sample_margin_of_error= self.transaction.lmd['sample_margin_of_error'])
=======
                    'label': 'Sample size for margin of error of ({sample_margin_of_error}) and a confidence level of ({sample_confidence_level})'.format(sample_confidence_level=self.transaction.lmd.sample_confidence_level, sample_margin_of_error= self.transaction.lmd.sample_margin_of_error)
>>>>>>> da4fff19
                }
                self.log.infoChart(data, type='pie')

            '''
            if total_number_of_groupby_groups > 1:
                self.log.info('You are grouping your data by [{group_by}], we found:'.format(group_by=', '.join(group_by)))
                data = {
                    'Total number of groupby groups': total_number_of_groupby_groups,
                    'Average number of rows per groupby group': int(sum(average_number_of_rows_used_per_groupby.values())/len(average_number_of_rows_used_per_groupby))
                }
                self.log.infoChart(data, type='list')
            '''

            self.log.info('We have split the input data into:')

            data = {
                'subsets': [
                    [total_rows_used_by_subset['train'], 'Train'],
                    [total_rows_used_by_subset['test'], 'Test'],
                    [total_rows_used_by_subset['validation'], 'Validation']
                ],
                'label': 'Number of rows per subset'
            }

            self.log.infoChart(data, type='pie')



def test():
    from mindsdb.libs.controllers.predictor import Predictor
    from mindsdb import CONFIG

    CONFIG.DEBUG_BREAK_POINT = PHASE_DATA_EXTRACTOR

    mdb = Predictor(name='home_rentals')


    mdb.learn(
        from_data="https://raw.githubusercontent.com/mindsdb/mindsdb/master/docs/examples/basic/home_rentals.csv",
        # the path to the file where we can learn from, (note: can be url)
        to_predict='rental_price',  # the column we want to learn to predict given all the data in the file
        sample_margin_of_error=0.02
    )






# only run the test if this file is called from debugger
if __name__ == "__main__":
    test()<|MERGE_RESOLUTION|>--- conflicted
+++ resolved
@@ -20,13 +20,8 @@
         :return:
         """
 
-<<<<<<< HEAD
         columns = self.transaction.lmd['columns']
         when_conditions = self.transaction.lmd['model_when_conditions']
-=======
-        columns = self.transaction.lmd.columns
-        when_conditions = self.transaction.lmd.model_when_conditions
->>>>>>> da4fff19
 
         when_conditions_list = []
         # here we want to make a list of the type  ( ValueForField1, ValueForField2,..., ValueForFieldN ), ...
@@ -61,11 +56,7 @@
                 asc_values = [True for i in self.transaction.lmd['model_group_by']] + asc_values
             df = df.sort_values(sort_by, ascending=asc_values)
 
-<<<<<<< HEAD
         elif self.transaction.lmd['type'] == TRANSACTION_LEARN:
-=======
-        elif self.transaction.lmd.type == TRANSACTION_LEARN:
->>>>>>> da4fff19
             # if its not a time series, randomize the input data and we are learning
             df = df.sample(frac=1)
 
@@ -75,17 +66,11 @@
     def _get_prepared_input_df(self):
         """
 
-<<<<<<< HEAD
-=======
-        :param train_metadata:
-        :type train_metadata: LightModelMetadata
->>>>>>> da4fff19
         :return:
         """
         df = None
 
         # if transaction metadata comes with some data as from_data create the data frame
-<<<<<<< HEAD
         if self.transaction.hmd['from_data'] is not None:
             # make sure we build a dataframe that has all the columns we need
             df = self.transaction.hmd['from_data']
@@ -98,20 +83,7 @@
                 df = df.where((pandas.notnull(df)), None)
 
             elif self.transaction.lmd['model_when_conditions'] is not None:
-=======
-        if self.transaction.lmd.from_data is not None:
-            # make sure we build a dataframe that has all the columns we need
-            df = self.transaction.lmd.from_data
-            df = df.where((pandas.notnull(df)), None)
-
-        # if this is a predict statement, create use model_when_conditions to shape the dataframe
-        if  self.transaction.lmd.type == TRANSACTION_PREDICT:
-            if self.transaction.lmd.when_data is not None:
-                df = self.transaction.lmd.when_data
-                df = df.where((pandas.notnull(df)), None)
-
-            elif self.transaction.lmd.model_when_conditions is not None:
->>>>>>> da4fff19
+
                 # if no data frame yet, make one
                 df = self._get_data_frame_from_when_conditions()
 
@@ -148,19 +120,11 @@
         # make sure that the column we are trying to predict is on the input_data
         # else fail, because we cannot predict data we dont have
 
-<<<<<<< HEAD
         #if self.transaction.lmd['model_is_time_series'] or self.transaction.lmd['type'] == TRANSACTION_LEARN:
         # ^ How did this even make sense before ? Why did it not crash tests ? Pressumably because the predict col was loaded into `input_data` as an empty col
 
         if self.transaction.lmd['type'] == TRANSACTION_LEARN:
             for col_target in self.transaction.lmd['predict_columns']:
-=======
-        #if self.transaction.lmd.model_is_time_series or self.transaction.lmd.type == TRANSACTION_LEARN:
-        # ^ How did this even make sense before ? Why did it not crash tests ? Pressumably because the predict col was loaded into `input_data` as an empty col
-
-        if self.transaction.lmd.type == TRANSACTION_LEARN:
-            for col_target in self.transaction.lmd.predict_columns:
->>>>>>> da4fff19
                 if col_target not in self.transaction.input_data.columns:
                     err = 'Trying to predict column {column} but column not in source data'.format(column=col_target)
                     self.log.error(err)
@@ -171,11 +135,7 @@
 
 
     def run(self):
-<<<<<<< HEAD
         result = self._get_prepared_input_df()
-=======
-        result = self._get_prepared_input_df(self.transaction.lmd)
->>>>>>> da4fff19
 
         columns = list(result.columns.values)
         data_array = list(result.values.tolist())
@@ -185,13 +145,8 @@
 
         self._validate_input_data_integrity()
 
-<<<<<<< HEAD
         is_time_series = self.transaction.lmd['model_is_time_series']
         group_by = self.transaction.lmd['model_group_by']
-=======
-        is_time_series = self.transaction.lmd.model_is_time_series
-        group_by = self.transaction.lmd.model_group_by
->>>>>>> da4fff19
 
         # create a list of the column numbers (indexes) that make the group by, this is so that we can greate group by hashes for each row
         if len(group_by)>0:
@@ -220,17 +175,10 @@
                 continue
 
             length = len(self.transaction.input_data.all_indexes[key])
-<<<<<<< HEAD
             if self.transaction.lmd['type'] == TRANSACTION_LEARN:
                 sample_size = int(calculate_sample_size(population_size=length,
                                                         margin_error=self.transaction.lmd['sample_margin_of_error'],
                                                         confidence_level=self.transaction.lmd['sample_confidence_level']))
-=======
-            if self.transaction.lmd.type == TRANSACTION_LEARN:
-                sample_size = int(calculate_sample_size(population_size=length,
-                                                        margin_error=self.transaction.lmd.sample_margin_of_error,
-                                                        confidence_level=self.transaction.lmd.sample_confidence_level))
->>>>>>> da4fff19
 
                 # this evals True if it should send the entire group data into test, train or validation as opposed to breaking the group into the subsets
                 should_split_by_group = type(group_by) == list and len(group_by) > 0
@@ -255,11 +203,7 @@
                     self.transaction.input_data.validation_indexes[key] = self.transaction.input_data.all_indexes[key][validation_window[0]:validation_window[1]]
 
         # log some stats
-<<<<<<< HEAD
         if self.transaction.lmd['type'] == TRANSACTION_LEARN:
-=======
-        if self.transaction.lmd.type == TRANSACTION_LEARN:
->>>>>>> da4fff19
 
             total_rows_used_by_subset = {'train': 0, 'test': 0, 'validation': 0}
             average_number_of_rows_used_per_groupby = {'train': 0, 'test': 0, 'validation': 0}
@@ -277,20 +221,12 @@
             total_number_of_groupby_groups = len(self.transaction.input_data.all_indexes)
 
             if total_rows_used != total_rows_in_input:
-<<<<<<< HEAD
                 self.log.info('You requested to sample with a *margin of error* of {sample_margin_of_error} and a *confidence level* of {sample_confidence_level}. Therefore:'.format(sample_confidence_level=self.transaction.lmd['sample_confidence_level'], sample_margin_of_error= self.transaction.lmd['sample_margin_of_error']))
-=======
-                self.log.info('You requested to sample with a *margin of error* of {sample_margin_of_error} and a *confidence level* of {sample_confidence_level}. Therefore:'.format(sample_confidence_level=self.transaction.lmd.sample_confidence_level, sample_margin_of_error= self.transaction.lmd.sample_margin_of_error))
->>>>>>> da4fff19
                 self.log.info('Using a [Cochran\'s sample size calculator](https://www.statisticshowto.datasciencecentral.com/probability-and-statistics/find-sample-size/) we got the following sample sizes:')
                 data = {
                     'total': [total_rows_in_input, 'Total number of rows in input'],
                     'subsets': [[total_rows_used, 'Total number of rows used']],
-<<<<<<< HEAD
                     'label': 'Sample size for margin of error of ({sample_margin_of_error}) and a confidence level of ({sample_confidence_level})'.format(sample_confidence_level=self.transaction.lmd['sample_confidence_level'], sample_margin_of_error= self.transaction.lmd['sample_margin_of_error'])
-=======
-                    'label': 'Sample size for margin of error of ({sample_margin_of_error}) and a confidence level of ({sample_confidence_level})'.format(sample_confidence_level=self.transaction.lmd.sample_confidence_level, sample_margin_of_error= self.transaction.lmd.sample_margin_of_error)
->>>>>>> da4fff19
                 }
                 self.log.infoChart(data, type='pie')
 
