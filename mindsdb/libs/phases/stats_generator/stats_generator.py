import random
import warnings
import imghdr
import sndhdr
from collections import Counter

import numpy as np
import scipy.stats as st
from dateutil.parser import parse as parse_datetime
from sklearn.neighbors import LocalOutlierFactor
from sklearn.tree import DecisionTreeClassifier
from sklearn.preprocessing import LabelEncoder
from sklearn.metrics import matthews_corrcoef

from mindsdb.config import CONFIG
from mindsdb.libs.constants.mindsdb import *
from mindsdb.libs.phases.base_module import BaseModule
from mindsdb.libs.helpers.text_helpers import splitRecursive, clean_float, cast_string_to_python_type
from mindsdb.external_libs.stats import calculate_sample_size



class StatsGenerator(BaseModule):
    """
    # The stats generator phase is responsible for generating the insights we need about the data in order to vectorize it
    # Additionally, the stats generator also provides the user with some extra meaningful information about his data,
    thoguh this functionality may be moved to a different step (after vectorization) in the future
    """

    phase_name = PHASE_STATS_GENERATOR

    def _get_file_type(self, potential_path):
        could_be_fp = False
        for char in ('/', '\\', ':\\'):
            if char in potential_path:
                could_be_fp = True

        if not could_be_fp:
            return False

        try:
            is_img = imghdr.what(potential_path)
            if is_img is not None:
                return DATA_SUBTYPES.IMAGE
        except:
            # Not a file or file doesn't exist
            return False

        # @TODO: CURRENTLY DOESN'T DIFFERENTIATE BETWEEN AUDIO AND VIDEO
        is_audio = sndhdr.what(potential_path)
        if is_audio is not None:
            return DATA_SUBTYPES.AUDIO

        return False

    def _is_number(self, string):
        """ Returns True if string is a number. """
        try:
            # Should crash if not number
            clean_float(str(string))
            if '.' in str(string) or ',' in str(string):
                return DATA_SUBTYPES.FLOAT
            else:
                return DATA_SUBTYPES.INT
        except ValueError:
            return False

    def _get_date_type(self, string):
        """ Returns True if string is a valid date format """
        try:
            dt = parse_datetime(string)

            # Not accurate 100% for a single datetime str, but should work in aggregate
            if dt.hour == 0 and dt.minute == 0 and dt.second == 0 and len(string) <= 16:
                return DATA_SUBTYPES.DATE
            else:
                return DATA_SUBTYPES.TIMESTAMP
        except:
            return False

    def _get_text_type(self, data):
        """
        Takes in column data and defiens if its categorical or full_text

        :param data: a list of cells in a column
        :return: DATA_TYPES.CATEGORICAL or DATA_TYPES.FULL_TEXT
        """

        total_length = len(data)
        key_count = {}
        max_number_of_words = 0

        for cell in data:

            if cell not in key_count:
                key_count[cell] = 1
            else:
                key_count[cell] += 1

            cell_wseparator = cell
            sep_tag = '{#SEP#}'
            for separator in WORD_SEPARATORS:
                cell_wseparator = str(cell_wseparator).replace(separator,sep_tag)

            words_split = cell_wseparator.split(sep_tag)
            words = len([ word for word in words_split if word not in ['', None] ])

            if max_number_of_words < words:
                max_number_of_words += words

        if max_number_of_words == 1:
            return DATA_TYPES.CATEGORICAL, DATA_SUBTYPES.SINGLE
        if max_number_of_words <= 3 and len(key_count) < total_length * 0.8:
            # @TODO This used to be multiple... but, makes no sense for cateogry, should be discussed
            return DATA_TYPES.CATEGORICAL, DATA_SUBTYPES.SINGLE
        else:
            return DATA_TYPES.SEQUENTIAL, DATA_SUBTYPES.TEXT


<<<<<<< HEAD
    def _get_column_data_type(self, data, col_index, col_name):
=======
    def _get_column_data_type(self, data, col_index, data_array):
>>>>>>> 6bc1480e
        """
        Provided the column data, define it its numeric, data or class

        :param data: a list containing each of the cells in a column

        :return: type and type distribution, we can later use type_distribution to determine data quality
        NOTE: type distribution is the count that this column has for belonging cells to each DATA_TYPE
        """

        type_dist = {}
        subtype_dist = {}
        additional_info = {}

        # calculate type_dist
        if len(data) < 1:
            self.log.warning(f'Column {col_name} has not data in it. Please remove {col_name} from the training file or fill in some of the values !')
            return None, None, None, None, None, 'Column empty'

        for element in data:
            # Maybe use list of functions in the future
            element = element
            current_subtype_guess = 'Unknown'
            current_type_guess = 'Unknown'

            # Check if Nr
            if current_subtype_guess is 'Unknown' or current_type_guess is 'Unknown':
                subtype = self._is_number(element)
                if subtype is not False:
                    current_type_guess = DATA_TYPES.NUMERIC
                    current_subtype_guess = subtype

            # Check if date
            if current_subtype_guess is 'Unknown' or current_type_guess is 'Unknown':
                subtype = self._get_date_type(element)
                if subtype is not False:
                    current_type_guess = DATA_TYPES.DATE
                    current_subtype_guess = subtype

            # Check if sequence
            if current_subtype_guess is 'Unknown' or current_type_guess is 'Unknown':
                for char in [',','\t','|',' ']:
                    try:
                        all_nr = True
                        eles = element.rstrip(']').lstrip('[').split(char)
                        for ele in eles:
                            if not self._is_number(ele):
                                all_nr = False
                    except:
                        all_nr = False
                        pass
                    if all_nr is True:
                        additional_info['separator'] = char
                        current_type_guess = DATA_TYPES.SEQUENTIAL
                        current_subtype_guess = DATA_SUBTYPES.ARRAY
                        break

            # Check if file
            if current_subtype_guess is 'Unknown' or current_type_guess is 'Unknown':
                subtype = self._get_file_type(element)
                if subtype is not False:
                    current_type_guess = DATA_TYPES.FILE_PATH
                    current_subtype_guess = subtype

            # If nothing works, assume it's categorical or sequential and determine type later (based on all the data in the column)

            if current_type_guess not in type_dist:
                type_dist[current_type_guess] = 1
            else:
                type_dist[current_type_guess] += 1

            if current_subtype_guess not in subtype_dist:
                subtype_dist[current_subtype_guess] = 1
            else:
                subtype_dist[current_subtype_guess] += 1

        curr_data_type = 'Unknown'
        curr_data_subtype = 'Unknown'
        max_data_type = 0

        # assume that the type is the one with the most prevelant type_dist
        for data_type in type_dist:
            # If any of the members are Unknown, use that data type (later to be turned into CATEGORICAL or SEQUENTIAL), since otherwise the model will crash when casting
            # @TODO consider removing rows where data type is unknown in the future, might just be corrupt data... a bit hard to impl currently
            if data_type == 'Unknown':
                curr_data_type = 'Unknown'
                break
            if type_dist[data_type] > max_data_type:
                curr_data_type = data_type
                max_data_type = type_dist[data_type]

        # Set subtype
        max_data_subtype = 0
        if curr_data_type != 'Unknown':
            for data_subtype in subtype_dist:
                if subtype_dist[data_subtype] > max_data_subtype and data_subtype in DATA_TYPES_SUBTYPES.subtypes[curr_data_type]:
                    curr_data_subtype = data_subtype
                    max_data_subtype = subtype_dist[data_subtype]

        # If it finds that the type is categorical it should determine if its categorical or actual text
        if curr_data_type == 'Unknown':
            curr_data_type, curr_data_subtype = self._get_text_type(data)
            type_dist[curr_data_type] = type_dist.pop('Unknown')
            subtype_dist[curr_data_subtype] = subtype_dist.pop('Unknown')

        all_values = []
        for row in data_array:
            all_values.append(row[col_index])

        all_distinct_vals = set(all_values)

        # Let's chose so random number
        if (len(all_distinct_vals) < len(all_values)/200) or ( (len(all_distinct_vals) < 120) and (len(all_distinct_vals) < len(all_values)/6) ):
            curr_data_type = DATA_TYPES.CATEGORICAL
            if len(all_distinct_vals) < 3:
                curr_data_subtype = DATA_SUBTYPES.SINGLE
            else:
                curr_data_subtype = DATA_SUBTYPES.MULTIPLE
            type_dist = {}
            subtype_dist = {}

            type_dist[curr_data_type] = len(data)
            subtype_dist[curr_data_subtype] = len(data)

        return curr_data_type, curr_data_subtype, type_dist, subtype_dist, additional_info, 'Column ok'

    def _get_words_dictionary(self, data, full_text = False):
        """ Returns an array of all the words that appear in the dataset and the number of times each word appears in the dataset """

        splitter = lambda w, t: [wi.split(t) for wi in w] if type(w) == type([]) else splitter(w,t)

        if full_text:
            # get all words in every cell and then calculate histograms
            words = []
            for cell in data:
                words += splitRecursive(cell, WORD_SEPARATORS)

            hist = {i: words.count(i) for i in words}
        else:
            hist = {i: data.count(i) for i in data}

        x = list(hist.keys())
        histogram = {
            'x': x,
            'y': list(hist.values())
        }
        return x, histogram

    def _compute_value_distribution_score(self, stats, columns, col_name):
        """
        # Looks at the histogram and transforms it into a proability mapping for each
        bucket, then generates a quality score (value_distribution_score) based on that

        :param stats: The stats extracted up until this point for all columns
        :param columns: All the columns
        :param col_name: The name of the column we should compute the new stats for
        :return: Dictioanry containing:
            bucket_probabilities: A value distribution score, ranges from 1 to 0, where 1 is lowest quality and 0 is highest quality.
            value_distribution_score: A dictioanry of with the probabilities that a value values in a bucket, for each of he buckets in the histogram
        """

        bucket_probabilities = {}
        pair = stats[col_name]['histogram']
        total_vals = sum(pair['y'])
        for i in range(len(pair['x'])):
            bucket_probabilities[pair['x'][i]] = pair['y'][i]/total_vals

        probabilities = list(bucket_probabilities.values())

        max_probability = max(probabilities)
        max_probability_key = max(bucket_probabilities, key=lambda k: bucket_probabilities[k])

        value_distribution_score = 1 - np.mean(probabilities)/max_probability

        data = {
            'bucket_probabilities': bucket_probabilities
            ,'value_distribution_score': value_distribution_score
            ,'max_probability_key': max_probability_key
            ,'value_distribution_score_description': """
            This score can indicate either biasing towards one specific value in the column or a large number of outliers. So it is a reliable quality indicator but we can't know for which of the two reasons.
            """
        }

        return data


    def _compute_duplicates_score(self, stats, columns, col_name):
        """
        # Looks at the set of distinct values for all the data and computes a quality
        socre based on how many of the values are duplicates

        :param stats: The stats extracted up until this point for all columns
        :param columns: All the columns
        :param col_name: The name of the column we should compute the new stats for
        :return: Dictioanry containing:
            nr_duplicates: the nr of cells which contain values that are found more than once
            duplicates_percentage: % of the values that are found more than once
            duplicates_score: a quality based on the duplicate percentage, ranges from 1 to 0, where 1 is lowest quality and 0 is highest quality.
        """

        occurances = Counter(columns[col_name])
        values_that_occur_twice_or_more = filter(lambda val: occurances[val] < 2, occurances)
        nr_of_occurances = map(lambda val: occurances[val], values_that_occur_twice_or_more)
        nr_duplicates = sum(nr_of_occurances)
        data = {
            'nr_duplicates': nr_duplicates
            ,'duplicates_percentage': nr_duplicates*100/len(columns[col_name])
            ,'duplicates_score_description':"""
            The duplicates score consists in the % of duplicate values / 100. So, it can range from 0 (no duplicates) to 1 (all the values have one or more duplicates). This score being large, on it's own, is not necessarily an indicator that your data is of poor quality.
            """
        }

        if stats[col_name]['data_type'] != DATA_TYPES.CATEGORICAL and stats[col_name]['data_type'] != DATA_TYPES.DATE:
            data['duplicates_score'] = data['duplicates_percentage']/100
        else:
            data['c'] = 0

        return data

    def _compute_empty_cells_score(self, stats, columns, col_name):
        """
        # Creates a quality socre based on the percentage of empty cells (empty_percentage)

        :param stats: The stats extracted up until this point for all columns
        :param columns: All the columns
        :param col_name: The name of the column we should compute the new stats for
        :return: Dictioanry containing:
            empty_cells_score: A quality score based on the nr of empty cells, ranges from 1 to 0, where 1 is lowest quality and 0 is highest quality.
        """

        return {'empty_cells_score': stats[col_name]['empty_percentage']/100
                ,'empty_cells_score_description':"""This score is computed as the % of empty values / 100. Empty values in a column are always bad for training correctly on that data."""}

    def _compute_data_type_dist_score(self, stats, columns, col_name):
        """
        # Creates a quality socre based on the data type distribution, this score is based on
        the difference between the nr of values with the "main" data type
        and all the nr of values with all other data types

        :param stats: The stats extracted up until this point for all columns
        :param columns: All the columns
        :param col_name: The name of the column we should compute the new stats for
        :return: Dictioanry containing:
            data_type_distribution_score: A quality score based on the nr of empty cells, ranges from 1 to 0, where 1 is lowest quality and 0 is highest quality.
        """

        vals = stats[col_name]['data_type_dist'].values()
        principal = max(vals)
        total = len(columns[col_name])
        data_type_dist_score = (total - principal)/total
        return {'data_type_distribution_score': data_type_dist_score
        ,'data_type_distribution_score_description':"""
        This score indicates the amount of data that are not of the same data type as the most commonly detected data type in this column. Note, the most commonly occuring data type is not necessarily the type mindsdb will use to label the column when learning or predicting.
        """}

    def _compute_z_score(self, stats, columns, col_name):
        """
        # Computes the z_score for each value in our column.
        # This score represents the distance from the mean over the standard deviation.
        # Based on this, compute a quality metrics.

        :param stats: The stats extracted up until this point for all columns
        :param columns: All the columns
        :param col_name: The name of the column we should compute the new stats for
        :return: Dictioanry containing:
            z_score_outliers: The indexs of values which we consider outliers based on the z score
            mean_z_score: The mean z score for the column
            z_test_based_outlier_score: A quality score based on the nr of outliers as determined by their z score, ranges from 1 to 0, where 1 is lowest quality and 0 is highest quality.
        """
        if stats[col_name]['data_type'] != DATA_TYPES.NUMERIC:
            return {}

        z_scores = list(map(abs,(st.zscore(columns[col_name]))))
        threshold = 3
        z_score_outlier_indexes = [i for i in range(len(z_scores)) if z_scores[i] > threshold]
        data = {
            'z_score_outliers': z_score_outlier_indexes
            ,'mean_z_score': np.mean(z_scores)
            ,'z_test_based_outlier_score': len(z_score_outlier_indexes)/len(columns[col_name])
            ,'z_test_based_outlier_score_description':"""
            This score indicates the amount of data that are 3 STDs or more away from the mean. That is to say, the amount of data that we consider to be an outlir. A hgih z socre means your data contains a large amount of outliers.
            """
        }
        return data

    def _compute_lof_score(self, stats, columns, col_name):
        """
        # Uses LocalOutlierFactor (a KNN clustering based method from sklearn)
        to determine outliers within our column
        # All data that has a small score after we call `fit_predict` has a high chance of being an outlier
        based on the distance from the clusters created by LOF

        :param stats: The stats extracted up until this point for all columns
        :param columns: All the columns
        :param col_name: The name of the column we should compute the new stats for
        :return: Dictioanry containing:
            lof_outliers: The indexs of values which we consider outliers based on LOF
            lof_based_outlier_score: A quality score based on the nr of outliers as determined by their LOF score, ranges from 1 to 0, where 1 is lowest quality and 0 is highest quality.
        """

        if stats[col_name]['data_type'] != DATA_TYPES.NUMERIC:
            return {}

        np_col_data = np.array(columns[col_name]).reshape(-1, 1)
        lof = LocalOutlierFactor(contamination='auto')
        outlier_scores = lof.fit_predict(np_col_data)
        outlier_indexes = [i for i in range(len(columns[col_name])) if outlier_scores[i] < -0.8]

        return {
            'lof_outliers': outlier_indexes
            ,'lof_based_outlier_score': len(outlier_indexes)/len(columns[col_name])
            ,'percentage_of_log_based_outliers': (len(outlier_indexes)/len(columns[col_name])) * 100
            ,'lof_based_outlier_score_description':"""
            The higher this score, the more outliers your dataset has. This is based on distance from the center of 20 clusters as constructed via KNN.
            """
        }


    def _compute_similariy_score(self, stats, columns, col_name):
        """
        # Uses matthews correlation to determine up what % of their cells two columns are identical

        :param stats: The stats extracted up until this point for all columns
        :param columns: All the columns
        :param col_name: The name of the column we should compute the new stats for
        :return: Dictioanry containing:
            similarities: How similar this column is to other columns (with 0 being completely different and 1 being an exact copy).
            similarity_score: A score equal to the highest similarity found, ranges from 1 to 0, where 1 is lowest quality and 0 is highest quality.
        """
        col_data = columns[col_name]

        similarities = []
        for _, other_col_name in enumerate(columns):
            if other_col_name == col_name:
                continue
            else:
                similarity = matthews_corrcoef(list(map(str,col_data)), list(map(str,columns[other_col_name])))
                similarities.append((other_col_name,similarity))

        if len(similarities) > 0:
            max_similarity = max(map(lambda x: x[1], similarities))
            most_similar_column_name = list(filter(lambda x: x[1] == max_similarity, similarities))[0][0]
        else:
            max_similarity = 0
            most_similar_column_name = None

        return {
            'similarities': similarities
            ,'similarity_score': max_similarity
            ,'most_similar_column_name': most_similar_column_name
            ,'similarity_score_description':"""
            This score is simply a matthews correlation applied between this column and all other column.
            The score * 100 is the number of values which are similar in the column that is most similar to the scored column.
            """
        }


    def _compute_clf_based_correlation_score(self, stats, columns, col_name):
        """
        # Tries to find correlated columns by trying to predict the values in one
        column based on all the others using a simple DT classifier
        # The purpose of this is not to see if a column is predictable, but rather, to
        see if it can be predicted accurately based on a single other column, or if
        all other columns play an equally important role
        # A good prediction score, based on all the columns, doesn't necessarily imply
        a correlation between columns, it could just mean the data is very garnular (few repeat values)

        :param stats: The stats extracted up until this point for all columns
        :param columns: All the columns
        :param col_name: The name of the column we should compute the new stats for
        :return: Dictioanry containing:
            correlation_score: A score equal to the prediction accuracy * the importance (from 0 to 1)
                of the most imporant column in making said prediciton,
                ranges from 1 to 0, where 1 is lowest quality and 0 is highest quality.
            highest_correlation: The importance of the most_correlated_column in the DT classifier
            most_correlated_column: The column with which our column is correlated most based on the DT
        """
        full_col_data = columns[col_name]

        dt_clf = DecisionTreeClassifier()

        other_feature_names = []
        other_features = []
        for _, other_col_name in enumerate(columns):
            if other_col_name == col_name:
                continue

            other_feature_names.append(other_col_name)
            le = LabelEncoder()
            _stringified_col = list(map(str,columns[other_col_name]))
            le.fit(_stringified_col)
            other_features.append(list(le.transform(_stringified_col)))

        other_features_t = np.array(other_features, dtype=object).transpose()

        le = LabelEncoder()
        _stringified_col = list(map(str,full_col_data))
        le.fit(_stringified_col)
        y = le.transform(_stringified_col)
        dt_clf.fit(other_features_t,y)
        prediction_score = dt_clf.score(other_features_t,y)
        corr_scores = list(dt_clf.feature_importances_)
        highest_correlated_column = max(corr_scores)
        return {
            'correlation_score': prediction_score * highest_correlated_column
            ,'highest_correlation': max(corr_scores)
            ,'most_correlated_column': other_feature_names[corr_scores.index(max(corr_scores))]
            ,'similarity_score_description':"""
            A high value for this score means that two of your columns are highly similar. This is done by trying to predict one column using the other via a simple DT.
            """
        }

    def _compute_consistency_score(self, stats, col_name):
        """
        # Attempts to determine the consistency of the data in a column
        by taking into account the ty[e distribution, nr of empty cells and duplicates

        :param stats: The stats extracted up until this point for all columns
        :param col_name: The name of the column we should compute the new stats for
        :return: Dictioanry containing:
            consistency_score: The socre, ranges from 1 to 0, where 1 is lowest quality and 0 is highest quality
        """
        col_stats = stats[col_name]
        if 'duplicates_score' in col_stats:
            consistency_score = (col_stats['data_type_distribution_score'] + col_stats['empty_cells_score'])/2.5 + col_stats['duplicates_score']/5
        else:
            consistency_score = (col_stats['data_type_distribution_score'] + col_stats['empty_cells_score'])/2
        return {'consistency_score': consistency_score
        ,'consistency_score_description':"""
        A high value for this score indicates that the data in a column is not very consistent, it's either missing a lot of valus or the type of values it has varries quite a lot (e.g. combination of strings, dates, integers and floats).
        The data consistency score is mainly based upon the Data Type Distribution Score and the Empty Cells Score, the Duplicates Score is also taken into account if present but with a smaller (2x smaller) bias.
        """}

    def _compute_redundancy_score(self, stats, col_name):
        """
        # Attempts to determine the redundancy of the column by taking into account correlation and
        similarity with other columns

        :param stats: The stats extracted up until this point for all columns
        :param col_name: The name of the column we should compute the new stats for
        :return: Dictioanry containing:
            consistency_score: The socre, ranges from 1 to 0, where 1 is lowest quality and 0 is highest quality
        """
        col_stats = stats[col_name]
        redundancy_score = (col_stats['similarity_score'])/1
        return {'redundancy_score': redundancy_score
            ,'redundancy_score_description':"""
            A high value in this score indicates the data in this column is highly redundant for making any sort of prediction, you should make sure that values heavily related to this column are no already expressed in another column (e.g. if this column is a timestamp, make sure you don't have another column representing the exact same time in ISO datetime format).
            The value is based in equal part on the Similarity Score and the Correlation Score.
            """}

    def _compute_variability_score(self, stats, col_name):
        """
        # Attempts to determine the variability/randomness of a column by taking into account
        the z and lof outlier scores and the value distribution score (histogram biasing towards a few buckets)

        :param stats: The stats extracted up until this point for all columns
        :param col_name: The name of the column we should compute the new stats for
        :return: Dictioanry containing:
            consistency_score: The socre, ranges from 1 to 0, where 1 is lowest quality and 0 is highest quality
        """
        col_stats = stats[col_name]
        if 'lof_based_outlier_score' in col_stats and 'z_test_based_outlier_score' in col_stats:
            variability_score = (col_stats['z_test_based_outlier_score'] + col_stats['lof_based_outlier_score']
             + col_stats['value_distribution_score'])/3
        else:
            variability_score = col_stats['value_distribution_score']/2

        return {'variability_score': variability_score
        ,'variability_score_description':"""
        A high value for this score indicates the data in this column seems to be very variable, indicating a large possibility of some random noise affecting your data. This could mean that the values for this column are not collected or processed correctly.
        The value is based in equal part on the Z Test based outliers score, the LOG based outlier score and the Value Distribution Score.
        """}


    def _compute_data_quality_score(self, stats, col_name):
        """
        # Attempts to determine the quality of the column through aggregating all quality score
        we could compute about it

        :param stats: The stats extracted up until this point for all columns
        :param col_name: The name of the column we should compute the new stats for
        :return: Dictioanry containing:
            quality_score: An aggreagted quality socre that attempts to asses the overall quality of the column,
                , ranges from 1 to 0, where 1 is lowest quality and 0 is highest quality.
            bad_scores: The socres which lead to use rating this column poorly
        """

        col_stats = stats[col_name]
        scores = ['consistency_score', 'redundancy_score', 'variability_score']
        quality_score = 0
        for score in scores:
            quality_score += col_stats[score]
        quality_score = quality_score/len(scores)

        return {'quality_score': quality_score
        ,'quality_score_description':"""
        The higher this score is, the lower the quality of a given column.
        """}

    def _log_interesting_stats(self, stats):
        """
        # Provide interesting insights about the data to the user and send them to the logging server in order for it to generate charts

        :param stats: The stats extracted up until this point for all columns
        """
        for col_name in stats:
            col_stats = stats[col_name]
            # Overall quality
            if col_stats['quality_score'] > 0.5:
                # Some scores are not that useful on their own, so we should only warn users about them if overall quality is bad.
                self.log.warning('Column "{}" is considered of low quality, the scores that influenced this decission will be listed bellow')
                if 'duplicates_score' in col_stats and col_stats['duplicates_score'] > 0.5:
                    duplicates_percentage = col_stats['duplicates_percentage']
                    w = f'{duplicates_percentage}% of the values in column {col_name} seem to be repeated, this might indicate your data is of poor quality.'
                    self.log.warning(w)
                    col_stats['duplicates_score_warning'] = w
                else:
                    col_stats['duplicates_score_warning'] = None
            else:
                col_stats['duplicates_score_warning'] = None

            #Compound scores
            if col_stats['consistency_score'] > 0.25:
                w = f'The values in column {col_name} rate poorly in terms of consistency. This means the data has too many empty values, values with a hard to determine type and duplicate values. Please see the detailed logs bellow for more info'
                self.log.warning(w)
                col_stats['consistency_score_warning'] = w
            else:
                col_stats['consistency_score_warning'] = None

            if col_stats['redundancy_score'] > 0.45:
                w = f'The data in the column {col_name} is likely somewhat redundant, any insight it can give us can already by deduced from your other columns. Please see the detailed logs bellow for more info'
                self.log.warning(w)
                col_stats['redundancy_score_warning'] = w
            else:
                col_stats['redundancy_score_warning'] = None

            if col_stats['variability_score'] > 0.5:
                w = f'The data in the column {col_name} seems to have too contain too much noise/randomness based on the value variability. That is too say, the data is too unevenly distributed and has too many outliers. Please see the detailed logs bellow for more info.'
                self.log.warning(w)
                col_stats['variability_score_warning'] = w
            else:
                col_stats['variability_score_warning'] = None

            # Some scores are meaningful on their own, and the user should be warnned if they fall bellow a certain threshold
            if col_stats['empty_cells_score'] > 0.2:
                empty_cells_percentage = col_stats['empty_percentage']
                w = f'{empty_cells_percentage}% of the values in column {col_name} are empty, this might indicate your data is of poor quality.'
                self.log.warning(w)
                col_stats['empty_cells_score_warning'] = w
            else:
                col_stats['empty_cells_score_warning'] = None

            if col_stats['data_type_distribution_score'] > 0.2:
                #self.log.infoChart(stats[col_name]['data_type_dist'], type='list', uid='Dubious Data Type Distribution for column "{}"'.format(col_name))
                percentage_of_data_not_of_principal_type = col_stats['data_type_distribution_score'] * 100
                principal_data_type = col_stats['data_type']
                w = f'{percentage_of_data_not_of_principal_type}% of your data is not of type {principal_data_type}, which was detected to be the data type for column {col_name}, this might indicate your data is of poor quality.'
                self.log.warning(w)
                col_stats['data_type_distribution_score_warning'] = w
            else:
                col_stats['data_type_distribution_score_warning'] = None

            if 'z_test_based_outlier_score' in col_stats and col_stats['z_test_based_outlier_score'] > 0.3:
                percentage_of_outliers = col_stats['z_test_based_outlier_score']*100
                w = f"""Column {col_name} has a very high amount of outliers, {percentage_of_outliers}% of your data is more than 3 standard deviations away from the mean, this means there might
                be too much randomness in this column for us to make an accurate prediction based on it."""
                self.log.warning(w)
                col_stats['z_test_based_outlier_score_warning'] = w
            else:
                col_stats['z_test_based_outlier_score_warning'] = None

            if 'lof_based_outlier_score' in col_stats and col_stats['lof_based_outlier_score'] > 0.3:
                percentage_of_outliers = col_stats['percentage_of_log_based_outliers']
                w = f"""Column {col_name} has a very high amount of outliers, {percentage_of_outliers}% of your data doesn't fit closely in any cluster using the KNN algorithm (20n) to cluster your data, this means there might
                be too much randomness in this column for us to make an accurate prediction based on it."""
                self.log.warning(w)
                col_stats['lof_based_outlier_score_warning'] = w
            else:
                col_stats['lof_based_outlier_score_warning'] = None

            if col_stats['value_distribution_score'] > 0.8:
                max_probability_key = col_stats['max_probability_key']
                w = f"""Column {col_name} is very biased towards the value {max_probability_key}, please make sure that the data in this column is correct !"""
                self.log.warning(w)
                col_stats['lvalue_distribution_score_warning'] = w
            else:
                col_stats['value_distribution_score_warning'] = None

            if col_stats['similarity_score'] > 0.5:
                similar_percentage = col_stats['similarity_score'] * 100
                similar_col_name = col_stats['most_similar_column_name']
                w = f'Column {col_name} and {similar_col_name} are {similar_percentage}% the same, please make sure these represent two distinct features of your data !'
                self.log.warning(w)
                col_stats['lof_based_outlier_score_warning'] = w
            else:
                col_stats['similarity_score_warning'] = None

            '''
            if col_stats['correlation_score'] > 0.4:
                not_quite_correlation_percentage = col_stats['correlation_score'] * 100
                most_correlated_column = col_stats['most_correlated_column']
                self.log.warning(f"""Using a statistical predictor we\'v discovered a correlation of roughly {not_quite_correlation_percentage}% between column
                {col_name} and column {most_correlated_column}""")
            '''

            # We might want to inform the user about a few stats regarding his column regardless of the score, this is done bellow
            self.log.info('Data distribution for column "{}"'.format(col_name))
            self.log.infoChart(stats[col_name]['data_subtype_dist'], type='list', uid='Data Type Distribution for column "{}"'.format(col_name))


    def run(self, input_data, modify_light_metadata):
        """
        # Runs the stats generation phase
        # This shouldn't alter the columns themselves, but rather provide the `stats` metadata object and update the types for each column
        # A lot of information about the data distribution and quality will  also be logged to the server in this phase
        """

        header = input_data.columns
        non_null_data = {}
        all_sampled_data = {}

        for column in header:
            non_null_data[column] = []
            all_sampled_data[column] = []

        empty_count = {}
        column_count = {}

        # we dont need to generate statistic over all of the data, so we subsample, based on our accepted margin of error
        population_size = len(input_data.data_array)

        if population_size < 50:
            sample_size = population_size
        else:
            sample_size = int(calculate_sample_size(population_size=population_size, margin_error=CONFIG.DEFAULT_MARGIN_OF_ERROR, confidence_level=CONFIG.DEFAULT_CONFIDENCE_LEVEL))
            if sample_size > 3000 and sample_size > population_size/8:
                sample_size = min(round(population_size/8),3000)

        # get the indexes of randomly selected rows given the population size
        input_data_sample_indexes = random.sample(range(population_size), sample_size)
        self.log.info('population_size={population_size},  sample_size={sample_size}  {percent:.2f}%'.format(population_size=population_size, sample_size=sample_size, percent=(sample_size/population_size)*100))

        for sample_i in input_data_sample_indexes:
            row = input_data.data_array[sample_i]
            for i, val in enumerate(row):
                column = header[i]
                value = cast_string_to_python_type(val)
                if not column in empty_count:
                    empty_count[column] = 0
                    column_count[column] = 0
                if value == None:
                    empty_count[column] += 1
                else:
                    non_null_data[column].append(value)
                all_sampled_data[column].append(value)
                column_count[column] += 1
        stats = {}

        col_data_dict = {}
        for i, col_name in enumerate(non_null_data):
            col_data = non_null_data[col_name] # all rows in just one column
            full_col_data = all_sampled_data[col_name]
<<<<<<< HEAD
            data_type, curr_data_subtype, data_type_dist, data_subtype_dist, additional_info, column_status = self._get_column_data_type(col_data, i, col_name)

            if column_status ==  'Column empty':
=======
            data_type, curr_data_subtype, data_type_dist, data_subtype_dist, additional_info = self._get_column_data_type(col_data, i, input_data.data_array)
>>>>>>> 6bc1480e


            if data_type == DATA_TYPES.DATE:
                for i, element in enumerate(col_data):
                    if str(element) in [str(''), str(None), str(False), str(np.nan), 'NaN', 'nan', 'NA', 'null']:
                        col_data[i] = None
                    else:
                        try:
                            col_data[i] = int(parse_datetime(element).timestamp())
                        except:
                            self.log.warning('Could not convert string to date and it was expected, current value {value}'.format(value=element))
                            col_data[i] = None

            if data_type == DATA_TYPES.NUMERIC or data_type == DATA_TYPES.DATE:
                newData = []

                for value in col_data:
                    if value != '' and value != '\r' and value != '\n':
                        newData.append(value)


                col_data = [clean_float(i) for i in newData if str(i) not in ['', str(None), str(False), str(np.nan), 'NaN', 'nan', 'NA', 'null']]

                y, x = np.histogram(col_data, 50, density=False)
                x = (x + np.roll(x, -1))[:-1] / 2.0
                x = x.tolist()
                y = y.tolist()

                xp = []

                if len(col_data) > 0:
                    max_value = max(col_data)
                    min_value = min(col_data)
                    mean = np.mean(col_data)
                    median = np.median(col_data)
                    var = np.var(col_data)
                    skew = st.skew(col_data)
                    kurtosis = st.kurtosis(col_data)


                    inc_rate = 0.1
                    initial_step_size = abs(max_value-min_value)/100

                    xp += [min_value]
                    i = min_value + initial_step_size

                    while i < max_value:

                        xp += [i]
                        i_inc = abs(i-min_value)*inc_rate
                        i = i + i_inc
                else:
                    max_value = 0
                    min_value = 0
                    mean = 0
                    median = 0
                    var = 0
                    skew = 0
                    kurtosis = 0
                    xp = []

                is_float = True if max([1 if int(i) != i else 0 for i in col_data]) == 1 else False

                col_stats = {
                    'data_type': data_type,
                    'data_subtype': curr_data_subtype,
                    "mean": mean,
                    "median": median,
                    "variance": var,
                    "skewness": skew,
                    "kurtosis": kurtosis,
                    "max": max_value,
                    "min": min_value,
                    "is_float": is_float,
                    "histogram": {
                        "x": x,
                        "y": y
                    },
                    "percentage_buckets": xp
                }
            elif data_type == DATA_TYPES.CATEGORICAL:
                all_values = []
                for row in input_data.data_array:
                    all_values.append(row[i])

                histogram = Counter(all_values)
                all_possible_values = histogram.keys()

                col_stats = {
                    'data_type': data_type,
                    'data_subtype': curr_data_subtype,
                    "histogram": {
                        "x": list(histogram.keys()),
                        "y": list(histogram.values())
                    }
                    #"percentage_buckets": list(histogram.keys())
                }

            # @TODO This is probably wrong, look into it a bit later
            else:
                # see if its a sentence or a word
                is_full_text = True if curr_data_subtype == DATA_SUBTYPES.TEXT else False
                dictionary, histogram = self._get_words_dictionary(col_data, is_full_text)

                # if no words, then no dictionary
                if len(col_data) == 0:
                    dictionary_available = False
                    dictionary_lenght_percentage = 0
                    dictionary = []
                else:
                    dictionary_available = True
                    dictionary_lenght_percentage = len(
                        dictionary) / len(col_data) * 100
                    # if the number of uniques is too large then treat is a text
                    if dictionary_lenght_percentage > 10 and len(col_data) > 50 and is_full_text==False:
                        dictionary = []
                        dictionary_available = False
                col_stats = {
                    'data_type': data_type,
                    'data_subtype': curr_data_subtype,
                    "dictionary": dictionary,
                    "dictionaryAvailable": dictionary_available,
                    "dictionaryLenghtPercentage": dictionary_lenght_percentage,
                    "histogram": histogram
                }
            stats[col_name] = col_stats
            stats[col_name]['data_type_dist'] = data_type_dist
            stats[col_name]['data_subtype_dist'] = data_subtype_dist
            stats[col_name]['column'] = col_name
            stats[col_name]['empty_cells'] = empty_count[col_name]
            stats[col_name]['empty_percentage'] = empty_count[col_name] * 100 / column_count[col_name]
            if 'separator' in additional_info:
                stats[col_name]['separator'] = additional_info['separator']
            col_data_dict[col_name] = col_data

        for i, col_name in enumerate(all_sampled_data):
            stats[col_name].update(self._compute_duplicates_score(stats, all_sampled_data, col_name))
            stats[col_name].update(self._compute_empty_cells_score(stats, all_sampled_data, col_name))
            #stats[col_name].update(self._compute_clf_based_correlation_score(stats, all_sampled_data, col_name))
            stats[col_name].update(self._compute_data_type_dist_score(stats, all_sampled_data, col_name))
            stats[col_name].update(self._compute_z_score(stats, col_data_dict, col_name))
            stats[col_name].update(self._compute_lof_score(stats, col_data_dict, col_name))
            stats[col_name].update(self._compute_similariy_score(stats, all_sampled_data, col_name))
            stats[col_name].update(self._compute_value_distribution_score(stats, all_sampled_data, col_name))

            stats[col_name].update(self._compute_consistency_score(stats, col_name))
            stats[col_name].update(self._compute_redundancy_score(stats, col_name))
            stats[col_name].update(self._compute_variability_score(stats, col_name))

            stats[col_name].update(self._compute_data_quality_score(stats, col_name))


        total_rows = len(input_data.data_array)

        if modify_light_metadata:
            self.transaction.lmd['column_stats'] = stats
            self.transaction.lmd['data_preparation']['total_row_count'] = total_rows
            self.transaction.lmd['data_preparation']['test_row_count'] = len(input_data.test_indexes)
            self.transaction.lmd['data_preparation']['train_row_count'] = len(input_data.train_indexes)
            self.transaction.lmd['data_preparation']['validation_row_count'] = len(input_data.validation_indexes)

        self._log_interesting_stats(stats)
        return stats



def test():
    from mindsdb.libs.controllers.predictor import Predictor
    from mindsdb import CONFIG

    CONFIG.DEBUG_BREAK_POINT = PHASE_STATS_GENERATOR

    mdb = Predictor(name='home_rentals')

    mdb.learn(
        from_data="https://raw.githubusercontent.com/mindsdb/mindsdb/master/docs/examples/basic/home_rentals.csv",
        # the path to the file where we can learn from, (note: can be url)
        to_predict='rental_price',  # the column we want to learn to predict given all the data in the file
        sample_margin_of_error=0.02
    )





# only run the test if this file is called from debugger
if __name__ == "__main__":
    test()<|MERGE_RESOLUTION|>--- conflicted
+++ resolved
@@ -117,11 +117,7 @@
             return DATA_TYPES.SEQUENTIAL, DATA_SUBTYPES.TEXT
 
 
-<<<<<<< HEAD
-    def _get_column_data_type(self, data, col_index, col_name):
-=======
-    def _get_column_data_type(self, data, col_index, data_array):
->>>>>>> 6bc1480e
+    def _get_column_data_type(self, data, col_index, data_array, col_name):
         """
         Provided the column data, define it its numeric, data or class
 
@@ -784,15 +780,13 @@
         for i, col_name in enumerate(non_null_data):
             col_data = non_null_data[col_name] # all rows in just one column
             full_col_data = all_sampled_data[col_name]
-<<<<<<< HEAD
-            data_type, curr_data_subtype, data_type_dist, data_subtype_dist, additional_info, column_status = self._get_column_data_type(col_data, i, col_name)
-
-            if column_status ==  'Column empty':
-=======
-            data_type, curr_data_subtype, data_type_dist, data_subtype_dist, additional_info = self._get_column_data_type(col_data, i, input_data.data_array)
->>>>>>> 6bc1480e
-
-
+            data_type, curr_data_subtype, data_type_dist, data_subtype_dist, additional_info, column_status = self._get_column_data_type(col_data, i, input_data.data_array, col_name)
+
+            if column_status == 'Column empty':
+                if modify_light_metadata:
+                    self.transaction.lmd['column_is_malformed'] = True
+                continue
+            
             if data_type == DATA_TYPES.DATE:
                 for i, element in enumerate(col_data):
                     if str(element) in [str(''), str(None), str(False), str(np.nan), 'NaN', 'nan', 'NA', 'null']:
